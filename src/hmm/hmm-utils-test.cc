// hmm/hmm-utils-test.cc

// Copyright 2009-2011  Microsoft Corporation
//                2015  Johns Hopkins University (author: Daniel Povey)

// See ../../COPYING for clarification regarding multiple authors
//
// Licensed under the Apache License, Version 2.0 (the "License");
// you may not use this file except in compliance with the License.
// You may obtain a copy of the License at
//
//  http://www.apache.org/licenses/LICENSE-2.0
//
// THIS CODE IS PROVIDED *AS IS* BASIS, WITHOUT WARRANTIES OR CONDITIONS OF ANY
// KIND, EITHER EXPRESS OR IMPLIED, INCLUDING WITHOUT LIMITATION ANY IMPLIED
// WARRANTIES OR CONDITIONS OF TITLE, FITNESS FOR A PARTICULAR PURPOSE,
// MERCHANTABLITY OR NON-INFRINGEMENT.
// See the Apache 2 License for the specific language governing permissions and
// limitations under the License.

#include "hmm/hmm-utils.h"
<<<<<<< HEAD
#include "hmm/tree-accu.h"
=======
#include "hmm/hmm-test-utils.h"
>>>>>>> 2f8a1ba2

namespace kaldi {


void TestConvertPhnxToProns() {

  int32 word_start_sym = 1, word_end_sym = 2;
  { // empty test.
    std::vector<int32> phnx;
    std::vector<int32> words;
    std::vector<std::vector<int32> > ans, ans_check;
    KALDI_ASSERT(ConvertPhnxToProns(phnx, words, word_start_sym,
                                    word_end_sym, &ans)
                 && ans == ans_check);
  }

  { // test w/ one empty word.
    std::vector<int32> phnx; phnx.push_back(3);
    std::vector<int32> words;
    std::vector<std::vector<int32> > ans;
    std::vector<std::vector<int32> > ans_check(1);
    ans_check[0].push_back(0);
    ans_check[0].push_back(3);
    KALDI_ASSERT(ConvertPhnxToProns(phnx, words, word_start_sym,
                                    word_end_sym, &ans)
                 && ans == ans_check);
  }

  { // test w/ one empty word with two phones.
    std::vector<int32> phnx; phnx.push_back(3); phnx.push_back(4);
    std::vector<int32> words;
    std::vector<std::vector<int32> > ans;
    std::vector<std::vector<int32> > ans_check(1);
    ans_check[0].push_back(0);
    ans_check[0].push_back(3);
    ans_check[0].push_back(4);
    KALDI_ASSERT(ConvertPhnxToProns(phnx, words, word_start_sym,
                                    word_end_sym, &ans)
                 && ans == ans_check);
  }

  { // test w/ zero -> should fail.
    std::vector<int32> phnx; phnx.push_back(3); phnx.push_back(4);
    phnx.push_back(0);
    std::vector<int32> words;
    std::vector<std::vector<int32> > ans;
    KALDI_ASSERT(!ConvertPhnxToProns(phnx, words, word_start_sym,
                                     word_end_sym, &ans));
  }

  { // test w/ unexpected word-end -> should fail.
    std::vector<int32> phnx; phnx.push_back(3); phnx.push_back(4);
    phnx.push_back(word_end_sym);
    std::vector<int32> words;
    std::vector<std::vector<int32> > ans;
    KALDI_ASSERT(!ConvertPhnxToProns(phnx, words, word_start_sym,
                                     word_end_sym, &ans));

  }

  { // test w/ word-start but no word-end -> should fail.
    std::vector<int32> phnx; phnx.push_back(3); phnx.push_back(4);
    phnx.push_back(word_start_sym);
    std::vector<int32> words;
    std::vector<std::vector<int32> > ans;
    KALDI_ASSERT(!ConvertPhnxToProns(phnx, words, word_start_sym,
                                     word_end_sym, &ans));

  }

  { // test w/ one empty word then one real word w/ zero phones.
    std::vector<int32> phnx; phnx.push_back(3); phnx.push_back(4);
    phnx.push_back(word_start_sym); phnx.push_back(word_end_sym);
    std::vector<int32> words; words.push_back(100);
    std::vector<std::vector<int32> > ans;
    std::vector<std::vector<int32> > ans_check(2);
    ans_check[0].push_back(0);
    ans_check[0].push_back(3);
    ans_check[0].push_back(4);
    ans_check[1].push_back(100);
    KALDI_ASSERT(ConvertPhnxToProns(phnx, words, word_start_sym,
                                    word_end_sym, &ans)
                 && ans == ans_check);
  }

  { // test w/ one empty word then one real word w/ one phone..
    std::vector<int32> phnx; phnx.push_back(3); phnx.push_back(4);
    phnx.push_back(word_start_sym); phnx.push_back(5); phnx.push_back(word_end_sym);
    std::vector<int32> words; words.push_back(100);
    std::vector<std::vector<int32> > ans;
    std::vector<std::vector<int32> > ans_check(2);
    ans_check[0].push_back(0);
    ans_check[0].push_back(3);
    ans_check[0].push_back(4);
    ans_check[1].push_back(100);
    ans_check[1].push_back(5);
    KALDI_ASSERT(ConvertPhnxToProns(phnx, words, word_start_sym,
                                    word_end_sym, &ans)
                 && ans == ans_check);
  }

  { // test w/ ONE real word w/ one phone..
    std::vector<int32> phnx;
    phnx.push_back(word_start_sym); phnx.push_back(5); phnx.push_back(word_end_sym);
    std::vector<int32> words; words.push_back(100);
    std::vector<std::vector<int32> > ans;
    std::vector<std::vector<int32> > ans_check(1);
    ans_check[0].push_back(100);
    ans_check[0].push_back(5);
    KALDI_ASSERT(ConvertPhnxToProns(phnx, words, word_start_sym,
                                    word_end_sym, &ans)
                 && ans == ans_check);
  }

  { // test w/ ONE real word w/ one phone, but no
    // words supplied-- should fail.
    std::vector<int32> phnx;
    phnx.push_back(word_start_sym); phnx.push_back(5); phnx.push_back(word_end_sym);
    std::vector<int32> words;
    std::vector<std::vector<int32> > ans;
    KALDI_ASSERT(!ConvertPhnxToProns(phnx, words, word_start_sym,
                                    word_end_sym, &ans));
  }

  { // test w/ ONE real word w/ one phone, but two
    // words supplied-- should fail.
    std::vector<int32> phnx;
    phnx.push_back(word_start_sym); phnx.push_back(5); phnx.push_back(word_end_sym);
    std::vector<int32> words(2, 10);
    std::vector<std::vector<int32> > ans;
    KALDI_ASSERT(!ConvertPhnxToProns(phnx, words, word_start_sym,
                                    word_end_sym, &ans));
  }

  { // test w/ ONE real word w/ one phone, but word-id
    // is zero-- should fail.
    std::vector<int32> phnx;
    phnx.push_back(word_start_sym); phnx.push_back(5); phnx.push_back(word_end_sym);
    std::vector<int32> words(1, 0);
    std::vector<std::vector<int32> > ans;
    KALDI_ASSERT(!ConvertPhnxToProns(phnx, words, word_start_sym,
                                    word_end_sym, &ans));
  }

  { // test w/ ONE real word w/ two phones, then one
    // empty word...
    std::vector<int32> phnx;
    phnx.push_back(word_start_sym); phnx.push_back(5);
    phnx.push_back(7); phnx.push_back(word_end_sym);
    phnx.push_back(10);
    std::vector<int32> words; words.push_back(100);
    std::vector<std::vector<int32> > ans;
    std::vector<std::vector<int32> > ans_check(2);
    ans_check[0].push_back(100);
    ans_check[0].push_back(5);
    ans_check[0].push_back(7);
    ans_check[1].push_back(0);
    ans_check[1].push_back(10);
    KALDI_ASSERT(ConvertPhnxToProns(phnx, words, word_start_sym,
                                    word_end_sym, &ans)
                 && ans == ans_check);
  }
<<<<<<< HEAD
}

void TestAccumulateTreeStatsOptions() {
  AccumulateTreeStatsOptions opts;
  opts.var_floor = RandInt(0, 10);
  opts.ci_phones_str = "3:2:1";
  opts.phone_map_rxfilename = "echo 1 2; echo 2 5 |";
  opts.collapse_pdf_classes = (RandInt(0, 1) == 0);
  opts.context_width = RandInt(3, 4);
  opts.central_position = RandInt(0, 2);
  AccumulateTreeStatsInfo info(opts);
  KALDI_ASSERT(info.var_floor == opts.var_floor);
  KALDI_ASSERT(info.ci_phones.size() == 3 && info.ci_phones[2] == 3);
  KALDI_ASSERT(info.phone_map.size() == 3 && info.phone_map[2] == 5);
  KALDI_ASSERT(info.context_width == opts.context_width);
  KALDI_ASSERT(info.central_position == opts.central_position);
=======
>>>>>>> 2f8a1ba2
}

void TestSplitToPhones() {
  ContextDependency *ctx_dep;
  TransitionModel *trans_model = GenRandTransitionModel(&ctx_dep);
  std::vector<int32> phone_seq;
  int32 num_phones = RandInt(0, 10);
  const std::vector<int32> &phone_list = trans_model->GetPhones();
  for (int32 i = 0; i < num_phones; i++) {
    int32 rand_phone = phone_list[RandInt(0, phone_list.size() - 1)];
    phone_seq.push_back(rand_phone);
  }
  bool reorder = (RandInt(0, 1) == 0);
  std::vector<int32> alignment;
  GenerateRandomAlignment(*ctx_dep, *trans_model, reorder,
                          phone_seq, &alignment);
  std::vector<std::vector<int32> > split_alignment;
  SplitToPhones(*trans_model, alignment, &split_alignment);
  KALDI_ASSERT(split_alignment.size() == phone_seq.size());
  for (size_t i = 0; i < split_alignment.size(); i++) {
    KALDI_ASSERT(!split_alignment[i].empty());
    for (size_t j = 0; j < split_alignment[i].size(); j++) {
      int32 transition_id = split_alignment[i][j];
      KALDI_ASSERT(trans_model->TransitionIdToPhone(transition_id) ==
                   phone_seq[i]);
    }
  }
  delete trans_model;
  delete ctx_dep;
}




}

int main() {
  kaldi::TestConvertPhnxToProns();
<<<<<<< HEAD
#ifndef _MSC_VER
  kaldi::TestAccumulateTreeStatsOptions();
#endif
=======
  for (int32 i = 0; i < 2; i++)
    kaldi::TestSplitToPhones();
>>>>>>> 2f8a1ba2
  std::cout << "Test OK.\n";
}
<|MERGE_RESOLUTION|>--- conflicted
+++ resolved
@@ -19,11 +19,8 @@
 // limitations under the License.
 
 #include "hmm/hmm-utils.h"
-<<<<<<< HEAD
 #include "hmm/tree-accu.h"
-=======
 #include "hmm/hmm-test-utils.h"
->>>>>>> 2f8a1ba2
 
 namespace kaldi {
 
@@ -186,7 +183,6 @@
                                     word_end_sym, &ans)
                  && ans == ans_check);
   }
-<<<<<<< HEAD
 }
 
 void TestAccumulateTreeStatsOptions() {
@@ -203,8 +199,6 @@
   KALDI_ASSERT(info.phone_map.size() == 3 && info.phone_map[2] == 5);
   KALDI_ASSERT(info.context_width == opts.context_width);
   KALDI_ASSERT(info.central_position == opts.central_position);
-=======
->>>>>>> 2f8a1ba2
 }
 
 void TestSplitToPhones() {
@@ -243,13 +237,10 @@
 
 int main() {
   kaldi::TestConvertPhnxToProns();
-<<<<<<< HEAD
 #ifndef _MSC_VER
   kaldi::TestAccumulateTreeStatsOptions();
 #endif
-=======
   for (int32 i = 0; i < 2; i++)
     kaldi::TestSplitToPhones();
->>>>>>> 2f8a1ba2
   std::cout << "Test OK.\n";
 }
