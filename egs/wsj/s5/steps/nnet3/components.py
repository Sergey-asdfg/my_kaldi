--- conflicted
+++ resolved
@@ -7,30 +7,6 @@
 import warnings
 import copy
 from operator import itemgetter
-<<<<<<< HEAD
-import numpy as np
-
-try:
-    import scipy.signal as signal
-    has_scipy_signal = True
-except ImportError:
-    has_scipy_signal = False
-
-def WriteKaldiMatrix(matrix, matrix_file_name):
-    assert(len(matrix.shape) == 2)
-    # matrix is a numpy array
-    matrix_file = open(matrix_file_name, "w")
-    [rows, cols ] = matrix.shape
-    matrix_file.write('[\n')
-    for row in range(rows):
-        matrix_file.write(' '.join( map(lambda x: '{0:f}'.format(x), matrix[row, : ])))
-        if row == rows - 1:
-            matrix_file.write("]")
-        else:
-            matrix_file.write('\n')
-    matrix_file.close()
-=======
->>>>>>> 70801e0e
 
 def GetSumDescriptor(inputs):
     sum_descriptors = inputs
